# Poetry pyproject.toml: https://python-poetry.org/docs/pyproject/
[build-system]
requires = ["poetry_core>=1.2.0"]
build-backend = "poetry.core.masonry.api"

[tool.poetry]
name = "inseq"
version = "0.3.1"
description = "Interpretability for Sequence Generation Models 🔍"
readme = "README.md"
authors = ["The Inseq Team"]
maintainers = ["gsarti <gabriele.sarti996@gmail.com>"]
license = "Apache Software License 2.0"
repository = "https://github.com/inseq-team/inseq"
homepage = "https://github.com/inseq-team/inseq"

# Keywords description https://python-poetry.org/docs/pyproject/#keywords
keywords = ["seq2seq", "transformers", "natural language processing", "XAI", "explainable ai", "interpretability"]

# Pypi classifiers: https://pypi.org/classifiers/
classifiers = [  #! Update me
  "Development Status :: 3 - Alpha",
  "Environment :: Console",
  "Environment :: GPU",
  "Environment :: GPU :: NVIDIA CUDA",
  "Environment :: GPU :: NVIDIA CUDA :: 11.3",
  "Framework :: Jupyter",
  "Framework :: Sphinx",
  "Intended Audience :: Science/Research",
  "Operating System :: OS Independent",
  "Topic :: Scientific/Engineering :: Artificial Intelligence",
  "Topic :: Scientific/Engineering :: Visualization",
  "License :: OSI Approved :: Apache Software License",
  "Programming Language :: Python",
  "Programming Language :: Python :: 3",
  "Programming Language :: Python :: 3.8",
  "Programming Language :: Python :: 3.9",
  "Programming Language :: Python :: 3.10"
]

[tool.poetry.scripts]
# Entry points for the package https://python-poetry.org/docs/pyproject/#scripts
"inseq" = "inseq.commands.cli:main"

[tool.poetry.dependencies]
<<<<<<< HEAD
python = ">=3.8,<3.11"
=======
python = ">=3.8.1,<3.12"
>>>>>>> ec3c747e

rich = "^10.13.0"
transformers =  { version = "^4.22.0", extras = ["sentencepiece", "tokenizers", "torch"] }
protobuf = "^3.20.2"
captum = "^0.5.0"
numpy = "^1.22.4"
torchtyping = "^0.1.4"
json-tricks = "^3.15.5"
torch = "~1.12.1"
scipy = "^1.8.1"
matplotlib = "^3.5.2"
tqdm = "^4.64.0"
poethepoet = "^0.13.1"

ipykernel = { version = "^6.15.0", optional = true }
ipywidgets = { version = "^8.0.0rc2", optional = true }
joblib = { version = "^1.2.0", optional = true }
scikit-learn = { version = "^1.1.1", optional = true }
datasets = { version = "^2.3.2", optional = true, extras = ["torch"] }

[tool.poetry.group.docs]
optional = true

[tool.poetry.group.docs.dependencies]
recommonmark = "^0.7.1"
sphinx = "^5.3.0"
sphinxemoji = "^0.2.0"
sphinxext-opengraph = "^0.4.2"
sphinx-copybutton = "^0.4.0"
sphinx-gitstamp = "^0.3.2"
sphinx-markdown-tables = "^0.0.17"
sphinx-rtd-theme = "^1.0.0"

[tool.poetry.group.lint]
optional = true

[tool.poetry.group.lint.dependencies]
bandit = "^1.7.4"
safety = "^2.2.0"
black = "^22.6.0"
darglint = "^1.8.1"
flake8 = "^6.0.0"
isort = {extras = ["colors"], version = "^5.10.1"}
pre-commit = "^2.19.0"
pylint = "^2.15.7"
pyupgrade = "^2.34.0"
pytest = "^7.2.0"
pytest-cov = "^4.0.0"

[tool.poetry.extras]
sklearn = ["scikit-learn", "joblib"]
datasets = ["datasets"]
notebook = ["ipykernel", "ipywidgets"]

[tool.poe.tasks]
upgrade-pip = "python -m pip install --upgrade pip"
torch-cpu = "python -m pip install torch==1.12.1+cpu -f https://download.pytorch.org/whl/torch_stable.html"
torch-cuda11 = "python -m pip install torch --extra-index-url https://download.pytorch.org/whl/cu116"

[tool.black]
# https://github.com/psf/black
target-version = ["py38"]
line-length = 119
color = true

exclude = '''
/(
    \.git
    | \.hg
    | \.mypy_cache
    | \.tox
    | \.venv
    | _build
    | buck-out
    | build
    | dist
    | env
    | venv
)/
'''

[tool.isort]
# https://github.com/timothycrosley/isort/
py_version = 38
line_length = 119

known_typing = ["typing", "types", "typing_extensions", "mypy", "mypy_extensions"]
sections = ["FUTURE", "TYPING", "STDLIB", "THIRDPARTY", "FIRSTPARTY", "LOCALFOLDER"]
include_trailing_comma = true
profile = "black"
multi_line_output = 3
indent = 4
color_output = true
lines_after_imports = 2
use_parentheses = true
known_first_party = "inseq"
force_grid_wrap = 0
ensure_newline_before_comments = true

[tool.mypy]
# https://mypy.readthedocs.io/en/latest/config_file.html#using-a-pyproject-toml-file
python_version = 3.8
pretty = true
show_traceback = true
color_output = true

allow_redefinition = false
check_untyped_defs = true
disallow_any_generics = true
disallow_incomplete_defs = true
ignore_missing_imports = true
implicit_reexport = false
no_implicit_optional = true
show_column_numbers = true
show_error_codes = true
show_error_context = true
strict_equality = true
strict_optional = true
warn_no_return = true
warn_redundant_casts = true
warn_return_any = true
warn_unreachable = true
warn_unused_configs = true
warn_unused_ignores = true


[tool.pytest.ini_options]
# https://docs.pytest.org/en/6.2.x/customize.html#pyproject-toml
# Directories that are not visited by pytest collector:
testpaths = "tests"
python_files = "test_*.py"
norecursedirs =["hooks", "*.egg", ".eggs", "dist", "build", "docs", ".tox", ".git", "__pycache__"]
doctest_optionflags = ["NUMBER", "NORMALIZE_WHITESPACE", "IGNORE_EXCEPTION_DETAIL"]

markers = [
  "slow",
  "require_cuda_gpu"
]

# Extra options:
addopts = [
  "--strict-markers",
  "--tb=short",
  "--doctest-modules",
  "--doctest-continue-on-failure",
  "--disable-pytest-warnings",
  "--color=yes"
]<|MERGE_RESOLUTION|>--- conflicted
+++ resolved
@@ -43,11 +43,7 @@
 "inseq" = "inseq.commands.cli:main"
 
 [tool.poetry.dependencies]
-<<<<<<< HEAD
-python = ">=3.8,<3.11"
-=======
 python = ">=3.8.1,<3.12"
->>>>>>> ec3c747e
 
 rich = "^10.13.0"
 transformers =  { version = "^4.22.0", extras = ["sentencepiece", "tokenizers", "torch"] }
