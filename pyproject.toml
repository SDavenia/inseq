# Poetry pyproject.toml: https://python-poetry.org/docs/pyproject/
[build-system]
requires = ["poetry_core>=1.2.0"]
build-backend = "poetry.core.masonry.api"

[tool.poetry]
name = "inseq"
version = "0.2.0"
description = "Interpretability for Sequence-to-sequence models 🔍"
readme = "README.md"
authors = ["The Inseq Team"]
maintainers = ["gsarti <gabriele.sarti996@gmail.com>"]
license = "Apache Software License 2.0"
repository = "https://github.com/inseq-team/inseq"
homepage = "https://github.com/inseq-team/inseq"

# Keywords description https://python-poetry.org/docs/pyproject/#keywords
keywords = ["seq2seq", "transformers", "natural language processing", "XAI", "explainable ai", "interpretability"]

# Pypi classifiers: https://pypi.org/classifiers/
classifiers = [  #! Update me
  "Development Status :: 3 - Alpha",
  "Environment :: Console",
  "Environment :: GPU",
  "Environment :: GPU :: NVIDIA CUDA",
  "Environment :: GPU :: NVIDIA CUDA :: 11.3",
  "Framework :: Jupyter",
  "Framework :: Sphinx",
  "Intended Audience :: Science/Research",
  "Operating System :: OS Independent",
  "Topic :: Scientific/Engineering :: Artificial Intelligence",
  "Topic :: Scientific/Engineering :: Visualization",
  "License :: OSI Approved :: Apache Software License",
  "Programming Language :: Python",
  "Programming Language :: Python :: 3",
  "Programming Language :: Python :: 3.8",
  "Programming Language :: Python :: 3.9",
  "Programming Language :: Python :: 3.10",
  "Programming Language :: Python :: 3.11",
]

[tool.poetry.scripts]
# Entry points for the package https://python-poetry.org/docs/pyproject/#scripts
"inseq" = "inseq.commands.cli:main"

[tool.poetry.dependencies]
python = ">=3.8,<3.12"

rich = "^10.13.0"
transformers =  { version = "^4.20.1", extras = ["sentencepiece", "tokenizers", "torch"] }
protobuf = "^3.20.2"
captum = "^0.5.0"
numpy = "^1.22.4"
torchtyping = "^0.1.4"
json-tricks = "^3.15.5"
torch = "^1.13.0"
scipy = "^1.8.1"
matplotlib = "^3.5.2"
tqdm = "^4.64.0"
ipykernel = "^6.15.0"
ipywidgets = "^8.0.0rc2"
poethepoet = "^0.13.1"
joblib = "^1.2.0"

scikit-learn = { version = "^1.1.1", optional = true }
datasets = { version = "^2.3.2", optional = true, extras = ["torch"] }

<<<<<<< HEAD
[tool.poetry.dev-dependencies]
bandit = "^1.7.4"
black = "^22.6.0"
darglint = "^1.8.1"
flake8 = "^4.0.1"
ipykernel = "^6.15.0"
isort = {extras = ["colors"], version = "^5.10.1"}
jupyterlab = "^3.4.7"
mypy = "^0.910"
mypy-extensions = "^0.4.3"
pre-commit = "^2.19.0"
pydocstyle = "^6.1.1"
pylint = "^2.14.1"
pytest = "^6.2.5"
pyupgrade = "^2.34.0"
=======
[tool.poetry.group.docs]
optional = true

[tool.poetry.group.docs.dependencies]
>>>>>>> 7791d0e7
recommonmark = "^0.7.1"
sphinx = "^5.3.0"
sphinxemoji = "^0.2.0"
sphinxext-opengraph = "^0.4.2"
sphinx-copybutton = "^0.4.0"
sphinx-gitstamp = "^0.3.2"
sphinx-markdown-tables = "^0.0.17"
sphinx-rtd-theme = "^1.0.0"

[tool.poetry.group.lint]
optional = true

[tool.poetry.group.lint.dependencies]
bandit = "^1.7.4"
safety = "^1.10.3"
black = "^22.6.0"
darglint = "^1.8.1"
flake8 = "^4.0.1"
isort = {extras = ["colors"], version = "^5.10.1"}
pre-commit = "^2.19.0"
pylint = "^2.14.1"
pyupgrade = "^2.34.0"
pytest = "^6.2.5"

[tool.poetry.extras]
scikit-learn = ["scikit-learn"]
datasets = ["datasets"]

[tool.poe.tasks]
upgrade-pip = "python -m pip install --upgrade pip"
torch-cpu = "python -m pip install torch==1.13.0+cpu -f https://download.pytorch.org/whl/torch_stable.html"
torch-cuda11 = "python -m pip install torch --extra-index-url https://download.pytorch.org/whl/cu116"

[tool.black]
# https://github.com/psf/black
target-version = ["py38"]
line-length = 119
color = true

exclude = '''
/(
    \.git
    | \.hg
    | \.mypy_cache
    | \.tox
    | \.venv
    | _build
    | buck-out
    | build
    | dist
    | env
    | venv
)/
'''

[tool.isort]
# https://github.com/timothycrosley/isort/
py_version = 38
line_length = 119

known_typing = ["typing", "types", "typing_extensions", "mypy", "mypy_extensions"]
sections = ["FUTURE", "TYPING", "STDLIB", "THIRDPARTY", "FIRSTPARTY", "LOCALFOLDER"]
include_trailing_comma = true
profile = "black"
multi_line_output = 3
indent = 4
color_output = true
lines_after_imports = 2
use_parentheses = true
known_first_party = "inseq"
force_grid_wrap = 0
ensure_newline_before_comments = true

[tool.mypy]
# https://mypy.readthedocs.io/en/latest/config_file.html#using-a-pyproject-toml-file
python_version = 3.8
pretty = true
show_traceback = true
color_output = true

allow_redefinition = false
check_untyped_defs = true
disallow_any_generics = true
disallow_incomplete_defs = true
ignore_missing_imports = true
implicit_reexport = false
no_implicit_optional = true
show_column_numbers = true
show_error_codes = true
show_error_context = true
strict_equality = true
strict_optional = true
warn_no_return = true
warn_redundant_casts = true
warn_return_any = true
warn_unreachable = true
warn_unused_configs = true
warn_unused_ignores = true


[tool.pytest.ini_options]
# https://docs.pytest.org/en/6.2.x/customize.html#pyproject-toml
# Directories that are not visited by pytest collector:
testpaths = "tests"
python_files = "test_*.py"
norecursedirs =["hooks", "*.egg", ".eggs", "dist", "build", "docs", ".tox", ".git", "__pycache__"]
doctest_optionflags = ["NUMBER", "NORMALIZE_WHITESPACE", "IGNORE_EXCEPTION_DETAIL"]

markers = [
  "slow",
  "require_gpu"
]

# Extra options:
addopts = [
  "--strict-markers",
  "--tb=short",
  "--doctest-modules",
  "--doctest-continue-on-failure",
  "--disable-pytest-warnings",
  "--color=yes"
]<|MERGE_RESOLUTION|>--- conflicted
+++ resolved
@@ -53,7 +53,7 @@
 numpy = "^1.22.4"
 torchtyping = "^0.1.4"
 json-tricks = "^3.15.5"
-torch = "^1.13.0"
+torch = "~1.12.1"
 scipy = "^1.8.1"
 matplotlib = "^3.5.2"
 tqdm = "^4.64.0"
@@ -65,28 +65,10 @@
 scikit-learn = { version = "^1.1.1", optional = true }
 datasets = { version = "^2.3.2", optional = true, extras = ["torch"] }
 
-<<<<<<< HEAD
-[tool.poetry.dev-dependencies]
-bandit = "^1.7.4"
-black = "^22.6.0"
-darglint = "^1.8.1"
-flake8 = "^4.0.1"
-ipykernel = "^6.15.0"
-isort = {extras = ["colors"], version = "^5.10.1"}
-jupyterlab = "^3.4.7"
-mypy = "^0.910"
-mypy-extensions = "^0.4.3"
-pre-commit = "^2.19.0"
-pydocstyle = "^6.1.1"
-pylint = "^2.14.1"
-pytest = "^6.2.5"
-pyupgrade = "^2.34.0"
-=======
 [tool.poetry.group.docs]
 optional = true
 
 [tool.poetry.group.docs.dependencies]
->>>>>>> 7791d0e7
 recommonmark = "^0.7.1"
 sphinx = "^5.3.0"
 sphinxemoji = "^0.2.0"
@@ -117,7 +99,7 @@
 
 [tool.poe.tasks]
 upgrade-pip = "python -m pip install --upgrade pip"
-torch-cpu = "python -m pip install torch==1.13.0+cpu -f https://download.pytorch.org/whl/torch_stable.html"
+torch-cpu = "python -m pip install torch==1.12.1+cpu -f https://download.pytorch.org/whl/torch_stable.html"
 torch-cuda11 = "python -m pip install torch --extra-index-url https://download.pytorch.org/whl/cu116"
 
 [tool.black]
