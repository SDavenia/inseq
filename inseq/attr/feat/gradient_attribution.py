--- conflicted
+++ resolved
@@ -31,13 +31,6 @@
     r"""Gradient-based attribution method registry."""
 
     @set_hook
-<<<<<<< HEAD
-    def hook(self, **kwargs):
-        self.attribution_model.configure_interpretable_embeddings()
-
-    @unset_hook
-    def unhook(self, **kwargs):
-=======
     def hook(self):
         r"""
         Hooks the attribution method to the model by replacing normal :obj:`nn.Embedding`
@@ -50,7 +43,6 @@
         r"""
         Unhook the attribution method by restoring the model's original embeddings.
         """
->>>>>>> 12187433
         self.attribution_model.remove_interpretable_embeddings()
 
     def attribute_step(
