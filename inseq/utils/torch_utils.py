from typing import TYPE_CHECKING, Any, Callable, List, Optional, Sequence, Tuple, Union

import logging
import os

import torch
import torch.nn.functional as F
from torch.backends.cuda import is_built as is_cuda_built
from torch.backends.mps import is_available as is_mps_available
from torch.backends.mps import is_built as is_mps_built
from torch.cuda import is_available as is_cuda_available
from torchtyping import TensorType

from .typing import (
    GranularSequenceAttributionTensor,
    SingleScorePerStepTensor,
    TargetIdsTensor,
    TokenSequenceAttributionTensor,
)


if TYPE_CHECKING:
    from ..models import AttributionModel

logger = logging.getLogger(__name__)

TORCH_BACKEND_DEVICE_MAP = {
    "cuda": (is_cuda_built, is_cuda_available),
    "mps": (is_mps_built, is_mps_available),
}


@torch.no_grad()
def remap_from_filtered(
    original_shape: Tuple[int, ...],
    mask: TensorType["batch_size", 1, int],
    filtered: TensorType["filtered_batch_size", Any],
) -> TensorType["batch_size", Any]:
    index = mask.squeeze(-1).nonzero().reshape(-1, 1)
    while len(index.shape) < len(filtered.shape):
        index = index.unsqueeze(-1)
    index = index.expand_as(filtered)
    new_source = torch.ones(original_shape, dtype=filtered.dtype, device=filtered.device) * float("nan")
    return new_source.scatter(0, index, filtered)


def sum_normalize_attributions(
    attributions: Union[
        GranularSequenceAttributionTensor, Tuple[GranularSequenceAttributionTensor, GranularSequenceAttributionTensor]
    ],
    cat_dim: int = 0,
    norm_dim: int = 0,
) -> TokenSequenceAttributionTensor:
    """
    Sum and normalize tensors across dim_sum.
    The outcome is a matrix of unit row vectors.
    """
    concat = False
    if isinstance(attributions, tuple):
        concat = True
        orig_sizes = [a.shape[cat_dim] for a in attributions]
        attributions = torch.cat(attributions, dim=cat_dim)
    else:
        orig_sizes = [attributions.shape[cat_dim]]
    # nansum is used to handle the target side sequence attribution case
    attributions = torch.nansum(attributions, dim=-1).squeeze(0)
    attributions = F.normalize(attributions, p=2, dim=norm_dim)
    if len(attributions.shape) == 1:
        attributions = attributions.unsqueeze(0)
    if concat:
        attributions = attributions.split(orig_sizes, dim=cat_dim)
        return attributions[0], attributions[1]
    return attributions


def euclidean_distance(vec_a: torch.Tensor, vec_b: torch.Tensor) -> torch.Tensor:
    """Compute the Euclidean distance between two points."""
    return (vec_a - vec_b).pow(2).sum(-1).sqrt()


def output2prob(
    attribution_model: "AttributionModel", forward_output, target_ids: TargetIdsTensor, **kwargs
) -> SingleScorePerStepTensor:
    """
    Compute the probabilty of target_ids from the logits.
    """
    logits = attribution_model.output2logits(forward_output)
    target_ids = target_ids.reshape(logits.shape[0], 1)
    logits = torch.softmax(logits, dim=-1)
    # Extracts the ith score from the softmax output over the vocabulary (dim -1 of the logits)
    # where i is the value of the corresponding index in target_ids.
    return logits.gather(-1, target_ids).squeeze(-1)


def output2ent(
    attribution_model: "AttributionModel", forward_output, target_ids: TargetIdsTensor = None, **kwargs
) -> SingleScorePerStepTensor:
    """
    Compute the entropy of the outputs from the logits.
    Target id is not used in the computation, but kept for consistency with
    the other functions.
    """
    logits = attribution_model.output2logits(forward_output)
    out = torch.distributions.Categorical(logits=logits).entropy()
    if len(out.shape) > 1:
        out = out.squeeze(-1)
    return out


def output2ce(
    attribution_model: "AttributionModel", forward_output, target_ids: TargetIdsTensor, **kwargs
) -> SingleScorePerStepTensor:
    """
    Compute the cross entropy between the target_ids and the logits.
    See: https://github.com/ZurichNLP/nmtscore/blob/master/src/nmtscore/models/m2m100.py#L99
    """
    return -torch.log2(output2prob(attribution_model, forward_output, target_ids))


def output2ppl(
    attribution_model: "AttributionModel", forward_output, target_ids: TargetIdsTensor, **kwargs
) -> SingleScorePerStepTensor:
    """
    Compute perplexity of the target_ids from the logits.
    Perplexity is the weighted branching factor. If we have a perplexity of 100,
    it means that whenever the model is trying to guess the next word it is as
    confused as if it had to pick between 100 words.
    Reference: https://chiaracampagnola.io/2020/05/17/perplexity-in-language-models/
    """
    return 2 ** output2ce(attribution_model, forward_output, target_ids)


def aggregate_contiguous(
    t: torch.Tensor,
    spans: Sequence[Tuple[int, int]],
    aggregate_fn: Optional[Callable] = None,
    aggregate_dim: int = 1,
):
    if not spans:
        return t
    if aggregate_fn is None:
        aggregate_fn = torch.mean
    while len(t.shape) < 2:
        t = t.unsqueeze(-1)
    t = t.transpose(aggregate_dim, 1)
    slices = []
    base_val = 0
    for start, end in spans:
        slices.append(t[:, base_val:start])
        slices.append(aggregate_fn(t[:, start:end]))
        base_val = end
    slices.append(t[:, base_val:])
    out_cat = torch.cat(slices, dim=1).transpose(1, aggregate_dim)
    if 1 in out_cat.shape:
        out_cat = out_cat.transpose(1, 0).squeeze(0)
    return out_cat


def abs_max(t: torch.Tensor) -> torch.Tensor:
    return t.gather(1, t.abs().argmax(dim=1).unsqueeze(1))


def prod_fn(t: torch.Tensor) -> torch.Tensor:
    return t.prod(dim=1, keepdim=True)


def sum_fn(t: torch.Tensor) -> torch.Tensor:
    return t.sum(dim=1, keepdim=True)


def get_front_padding(t: torch.Tensor, pad: int = 0, dim: int = 1) -> List[int]:
    """Given a tensor of shape (batch, seq_len) of ids, return a list of length batch containing
    the number of padding tokens at the beginning of each sequence."""
    return (t != pad).int().argmax(dim).tolist()


def get_sequences_from_batched_steps(
    bsteps: List[torch.Tensor], pad_dims: Optional[Sequence[int]] = None
) -> List[torch.Tensor]:
    """
    Given a sequence of batched step tensors of shape (batch_size, ...) builds a sequence
    of tensors of shape (len(sequence), ...) where each resulting tensor is the aggregation
    across batch steps for every batch element.

    If pad_dims is not None, the input tensors will be padded with nans up to max length in
    the specified dimensions to allow for stacking.
    """
    if pad_dims:
        for dim in pad_dims:
            max_dim = max(bstep.shape[dim] for bstep in bsteps)
            expanded_bsteps = []
            for bstep in bsteps:
                padded_bstep = torch.ones(
                    *bstep.shape[:dim],
                    max_dim - bstep.shape[dim],
                    *bstep.shape[dim + 1 :],  # noqa
                    dtype=bstep.dtype,
                    device=bstep.device,
                )
                padded_bstep = torch.cat([bstep, padded_bstep * float("nan")], dim=dim)
                expanded_bsteps.append(padded_bstep)
    else:
        expanded_bsteps = bsteps
    dim = 2 if len(bsteps[0].shape) > 1 else 1
    sequences = torch.stack(expanded_bsteps, dim=dim)
    sequences = sequences.split(1, dim=0)
    squeezed_sequences = [seq.squeeze(0) for seq in sequences]
    return squeezed_sequences


def check_device(device_name: str) -> bool:
    if device_name == "cpu":
        return True
    if device_name not in TORCH_BACKEND_DEVICE_MAP:
        raise ValueError(f"Unknown device {device_name}")
    available_fn, built_fn = TORCH_BACKEND_DEVICE_MAP[device_name]
    if not available_fn():
        raise ValueError(f"Cannot use {device_name} device, {device_name} is not available.")
    if not built_fn():
        raise ValueError(f"Current Pytorch distribution does not support {device_name} execution")
    return True


def get_default_device() -> str:
    if is_cuda_available() and is_cuda_built():
        return "cuda"
    elif is_mps_available() and is_mps_built():
<<<<<<< HEAD
        os.environ["PYTORCH_ENABLE_MPS_FALLBACK"] = "1"
=======
        # temporarily fix mps-enabled devices on cpu until mps is able to support all operations this package needs
        # change this value on your own risk as it might break things depending on the attribution functions used
>>>>>>> 9e88a9eb
        return "cpu"
    else:
        return "cpu"<|MERGE_RESOLUTION|>--- conflicted
+++ resolved
@@ -1,7 +1,6 @@
 from typing import TYPE_CHECKING, Any, Callable, List, Optional, Sequence, Tuple, Union
 
 import logging
-import os
 
 import torch
 import torch.nn.functional as F
@@ -225,12 +224,8 @@
     if is_cuda_available() and is_cuda_built():
         return "cuda"
     elif is_mps_available() and is_mps_built():
-<<<<<<< HEAD
-        os.environ["PYTORCH_ENABLE_MPS_FALLBACK"] = "1"
-=======
         # temporarily fix mps-enabled devices on cpu until mps is able to support all operations this package needs
         # change this value on your own risk as it might break things depending on the attribution functions used
->>>>>>> 9e88a9eb
         return "cpu"
     else:
         return "cpu"